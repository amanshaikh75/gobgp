// Copyright (C) 2014-2016 Nippon Telegraph and Telephone Corporation.
//
// Licensed under the Apache License, Version 2.0 (the "License");
// you may not use this file except in compliance with the License.
// You may obtain a copy of the License at
//
//    http://www.apache.org/licenses/LICENSE-2.0
//
// Unless required by applicable law or agreed to in writing, software
// distributed under the License is distributed on an "AS IS" BASIS,
// WITHOUT WARRANTIES OR CONDITIONS OF ANY KIND, either express or
// implied.
// See the License for the specific language governing permissions and
// limitations under the License.

package server

import (
	"fmt"
	"net"
	"time"

	"github.com/eapache/channels"
	log "github.com/sirupsen/logrus"

	"github.com/osrg/gobgp/config"
	"github.com/osrg/gobgp/packet/bgp"
	"github.com/osrg/gobgp/table"
)

const (
	FLOP_THRESHOLD    = time.Second * 30
	MIN_CONNECT_RETRY = 10
)

type PeerGroup struct {
	Conf             *config.PeerGroup
	members          map[string]config.Neighbor
	dynamicNeighbors map[string]*config.DynamicNeighbor
}

func NewPeerGroup(c *config.PeerGroup) *PeerGroup {
	return &PeerGroup{
		Conf:             c,
		members:          make(map[string]config.Neighbor, 0),
		dynamicNeighbors: make(map[string]*config.DynamicNeighbor, 0),
	}
}

func (pg *PeerGroup) AddMember(c config.Neighbor) {
	pg.members[c.State.NeighborAddress] = c
}

func (pg *PeerGroup) DeleteMember(c config.Neighbor) {
	delete(pg.members, c.State.NeighborAddress)
}

func (pg *PeerGroup) AddDynamicNeighbor(c *config.DynamicNeighbor) {
	pg.dynamicNeighbors[c.Config.Prefix] = c
}

func newDynamicPeer(g *config.Global, neighborAddress string, pg *config.PeerGroup, loc *table.TableManager, policy *table.RoutingPolicy) *Peer {
	conf := config.Neighbor{
		Config: config.NeighborConfig{
			PeerGroup: pg.Config.PeerGroupName,
		},
		State: config.NeighborState{
			NeighborAddress: neighborAddress,
		},
		Transport: config.Transport{
			Config: config.TransportConfig{
				PassiveMode: true,
			},
		},
	}
	if err := config.OverwriteNeighborConfigWithPeerGroup(&conf, pg); err != nil {
		log.WithFields(log.Fields{
			"Topic": "Peer",
			"Key":   neighborAddress,
		}).Debugf("Can't overwrite neighbor config: %s", err)
		return nil
	}
	if err := config.SetDefaultNeighborConfigValues(&conf, pg, g); err != nil {
		log.WithFields(log.Fields{
			"Topic": "Peer",
			"Key":   neighborAddress,
		}).Debugf("Can't set default config: %s", err)
		return nil
	}
	peer := NewPeer(g, &conf, loc, policy)
	peer.fsm.state = bgp.BGP_FSM_ACTIVE
	return peer
}

type Peer struct {
	tableId           string
	fsm               *FSM
	adjRibIn          *table.AdjRib
	outgoing          *channels.InfiniteChannel
	policy            *table.RoutingPolicy
	localRib          *table.TableManager
	prefixLimitWarned map[bgp.RouteFamily]bool
	llgrEndChs        []chan struct{}
}

func NewPeer(g *config.Global, conf *config.Neighbor, loc *table.TableManager, policy *table.RoutingPolicy) *Peer {
	peer := &Peer{
		outgoing:          channels.NewInfiniteChannel(),
		localRib:          loc,
		policy:            policy,
		fsm:               NewFSM(g, conf, policy),
		prefixLimitWarned: make(map[bgp.RouteFamily]bool),
	}
	if peer.isRouteServerClient() {
		peer.tableId = conf.State.NeighborAddress
	} else {
		peer.tableId = table.GLOBAL_RIB_NAME
	}
	rfs, _ := config.AfiSafis(conf.AfiSafis).ToRfList()
	peer.adjRibIn = table.NewAdjRib(peer.ID(), rfs)
	return peer
}

func (peer *Peer) AS() uint32 {
	return peer.fsm.pConf.State.PeerAs
}

func (peer *Peer) ID() string {
	return peer.fsm.pConf.State.NeighborAddress
}

func (peer *Peer) TableID() string {
	return peer.tableId
}

func (peer *Peer) isIBGPPeer() bool {
	return peer.fsm.pConf.State.PeerAs == peer.fsm.gConf.Config.As
}

func (peer *Peer) isRouteServerClient() bool {
	return peer.fsm.pConf.RouteServer.Config.RouteServerClient
}

func (peer *Peer) isRouteReflectorClient() bool {
	return peer.fsm.pConf.RouteReflector.Config.RouteReflectorClient
}

func (peer *Peer) isGracefulRestartEnabled() bool {
	return peer.fsm.pConf.GracefulRestart.State.Enabled
}

func (peer *Peer) getAddPathMode(family bgp.RouteFamily) bgp.BGPAddPathMode {
	if mode, y := peer.fsm.rfMap[family]; y {
		return mode
	}
	return bgp.BGP_ADD_PATH_NONE
}

func (peer *Peer) isAddPathReceiveEnabled(family bgp.RouteFamily) bool {
	return (peer.getAddPathMode(family) & bgp.BGP_ADD_PATH_RECEIVE) > 0
}

func (peer *Peer) isAddPathSendEnabled(family bgp.RouteFamily) bool {
	return (peer.getAddPathMode(family) & bgp.BGP_ADD_PATH_SEND) > 0
}

func (peer *Peer) isDynamicNeighbor() bool {
	return peer.fsm.pConf.Config.NeighborAddress == "" && peer.fsm.pConf.Config.NeighborInterface == ""
}

func (peer *Peer) recvedAllEOR() bool {
	for _, a := range peer.fsm.pConf.AfiSafis {
		if s := a.MpGracefulRestart.State; s.Enabled && !s.EndOfRibReceived {
			return false
		}
	}
	return true
}

func (peer *Peer) configuredRFlist() []bgp.RouteFamily {
	rfs, _ := config.AfiSafis(peer.fsm.pConf.AfiSafis).ToRfList()
	return rfs
}

func (peer *Peer) toGlobalFamilies(families []bgp.RouteFamily) []bgp.RouteFamily {
	if peer.fsm.pConf.Config.Vrf != "" {
		fs := make([]bgp.RouteFamily, 0, len(families))
		for _, f := range families {
			switch f {
			case bgp.RF_IPv4_UC:
				fs = append(fs, bgp.RF_IPv4_VPN)
			case bgp.RF_IPv6_UC:
				fs = append(fs, bgp.RF_IPv6_VPN)
			default:
				log.WithFields(log.Fields{
					"Topic":  "Peer",
					"Key":    peer.ID(),
					"Family": f,
					"VRF":    peer.fsm.pConf.Config.Vrf,
				}).Warn("invalid family configured for neighbor with vrf")
			}
		}
		families = fs
	}
	return families
}

func classifyFamilies(all, part []bgp.RouteFamily) ([]bgp.RouteFamily, []bgp.RouteFamily) {
	a := []bgp.RouteFamily{}
	b := []bgp.RouteFamily{}
	for _, f := range all {
		p := true
		for _, g := range part {
			if f == g {
				p = false
				a = append(a, f)
				break
			}
		}
		if p {
			b = append(b, f)
		}
	}
	return a, b
}

func (peer *Peer) forwardingPreservedFamilies() ([]bgp.RouteFamily, []bgp.RouteFamily) {
	list := []bgp.RouteFamily{}
	for _, a := range peer.fsm.pConf.AfiSafis {
		if s := a.MpGracefulRestart.State; s.Enabled && s.Received {
			list = append(list, a.State.Family)
		}
	}
	return classifyFamilies(peer.configuredRFlist(), list)
}

func (peer *Peer) llgrFamilies() ([]bgp.RouteFamily, []bgp.RouteFamily) {
	list := []bgp.RouteFamily{}
	for _, a := range peer.fsm.pConf.AfiSafis {
		if a.LongLivedGracefulRestart.State.Enabled {
			list = append(list, a.State.Family)
		}
	}
	return classifyFamilies(peer.configuredRFlist(), list)
}

func (peer *Peer) isLLGREnabledFamily(family bgp.RouteFamily) bool {
	if !peer.fsm.pConf.GracefulRestart.Config.LongLivedEnabled {
		return false
	}
	fs, _ := peer.llgrFamilies()
	for _, f := range fs {
		if f == family {
			return true
		}
	}
	return false
}

func (peer *Peer) llgrRestartTime(family bgp.RouteFamily) uint32 {
	for _, a := range peer.fsm.pConf.AfiSafis {
		if a.State.Family == family {
			return a.LongLivedGracefulRestart.State.PeerRestartTime
		}
	}
	return 0
}

func (peer *Peer) llgrRestartTimerExpired(family bgp.RouteFamily) bool {
	all := true
	for _, a := range peer.fsm.pConf.AfiSafis {
		if a.State.Family == family {
			a.LongLivedGracefulRestart.State.PeerRestartTimerExpired = true
		}
		s := a.LongLivedGracefulRestart.State
		if s.Received && !s.PeerRestartTimerExpired {
			all = false
		}
	}
	return all
}

func (peer *Peer) markLLGRStale(fs []bgp.RouteFamily) []*table.Path {
	paths := peer.adjRibIn.PathList(fs, true)
	for i, p := range paths {
		doStale := true
		for _, c := range p.GetCommunities() {
			if c == bgp.COMMUNITY_NO_LLGR {
				doStale = false
				p = p.Clone(true)
				break
			}
		}
		if doStale {
			p = p.Clone(false)
			p.SetCommunities([]uint32{bgp.COMMUNITY_LLGR_STALE}, false)
		}
		paths[i] = p
	}
	return paths
}

func (peer *Peer) stopPeerRestarting() {
	peer.fsm.pConf.GracefulRestart.State.PeerRestarting = false
	for _, ch := range peer.llgrEndChs {
		close(ch)
	}
	peer.llgrEndChs = make([]chan struct{}, 0)

}

func (peer *Peer) getAccepted(rfList []bgp.RouteFamily) []*table.Path {
	return peer.adjRibIn.PathList(rfList, true)
}

func (peer *Peer) filterpath(path, old *table.Path) *table.Path {
	// Special handling for RTM NLRI.
	if path != nil && path.GetRouteFamily() == bgp.RF_RTC_UC && !path.IsWithdraw {
		// If the given "path" is locally generated and the same with "old", we
		// assumes "path" was already sent before. This assumption avoids the
		// infinite UPDATE loop between Route Reflector and its clients.
		if path.IsLocal() && path == old {
			log.WithFields(log.Fields{
				"Topic": "Peer",
				"Key":   peer.fsm.pConf.State.NeighborAddress,
				"Path":  path,
			}).Debug("given rtm nlri is already sent, skipping to advertise")
			return nil
		}

		if old != nil && old.IsLocal() {
			// We assumes VRF with the specific RT is deleted.
			path = old.Clone(true)
		} else if peer.isRouteReflectorClient() {
			// We need to send the path even if the peer is originator of the
			// path in order to signal that the client should distribute route
			// with the given RT.
		} else {
			// We send a path even if it is not the best path. See comments in
			// (*Destination) GetChanges().
			dst := peer.localRib.GetDestination(path)
			path = nil
			for _, p := range dst.GetKnownPathList(peer.TableID()) {
				// Just take care not to send back.
				if peer.ID() != p.GetSource().Address.String() {
					path = p
					break
				}
			}
		}
	}

	// only allow vpnv4 and vpnv6 paths to be advertised to VRFed neighbors.
	// also check we can import this path using table.CanImportToVrf()
	// if we can, make it local path by calling (*Path).ToLocal()
	if path != nil && peer.fsm.pConf.Config.Vrf != "" {
		if f := path.GetRouteFamily(); f != bgp.RF_IPv4_VPN && f != bgp.RF_IPv6_VPN {
			return nil
		}
		vrf := peer.localRib.Vrfs[peer.fsm.pConf.Config.Vrf]
		if table.CanImportToVrf(vrf, path) {
			path = path.ToLocal()
		} else {
			return nil
		}
		log.WithFields(log.Fields{
			"Topic": "Path",
			"Path":  path,
			"Peer":  peer.ID(),
			"Vrf":   peer.fsm.pConf.Config.Vrf,
		}).Debug("Peer.filterpath(): localized path for VRF")
	}

	// replace-peer-as handling
	if path != nil && !path.IsWithdraw && peer.fsm.pConf.AsPathOptions.State.ReplacePeerAs {
		path = path.ReplaceAS(peer.fsm.pConf.Config.LocalAs, peer.fsm.pConf.Config.PeerAs)
		log.WithFields(log.Fields{
			"Topic": "Path",
			"Path":  path,
			"Peer":  peer.ID(),
		}).Debug("Peer.filterpath(): after calling ReplaceAS()")
	}

	if path = filterpath(peer, path, old); path == nil {
		return nil
	}
	log.WithFields(log.Fields{
		"Topic": "Path",
		"Path":  path,
		"Peer":  peer.ID(),
	}).Debug("Peer.filterpath(): after calling filterpath()")

	path = table.UpdatePathAttrs(peer.fsm.gConf, peer.fsm.pConf, peer.fsm.peerInfo, path)
	log.WithFields(log.Fields{
		"Topic": "Path",
		"Path":  path,
		"Peer":  peer.ID(),
	}).Debug("Peer.filterpath(): after calling UpdatePathAttrs()")

	options := &table.PolicyOptions{
		Info: peer.fsm.peerInfo,
	}
	path = peer.policy.ApplyPolicy(peer.TableID(), table.POLICY_DIRECTION_EXPORT, path, options)
<<<<<<< HEAD
	log.WithFields(log.Fields{
		"Topic": "Path",
		"Path":  path,
		"Peer":  peer.ID(),
	}).Debug("Peer.filterpath(): after calling ApplyPolicy()")
	// When 'path' is filetered (path == nil), check 'old' has been sent to this peer.
=======
	// When 'path' is filtered (path == nil), check 'old' has been sent to this peer.
>>>>>>> 576c8401
	// If it has, send withdrawal to the peer.
	if path == nil && old != nil {
		o := peer.policy.ApplyPolicy(peer.TableID(), table.POLICY_DIRECTION_EXPORT, old, options)
		if o != nil {
			path = old.Clone(true)
		}
	}

	// draft-uttaro-idr-bgp-persistence-02
	// 4.3.  Processing LLGR_STALE Routes
	//
	// The route SHOULD NOT be advertised to any neighbor from which the
	// Long-lived Graceful Restart Capability has not been received.  The
	// exception is described in the Optional Partial Deployment
	// Procedure section (Section 4.7).  Note that this requirement
	// implies that such routes should be withdrawn from any such neighbor.
	if path != nil && !path.IsWithdraw && !peer.isLLGREnabledFamily(path.GetRouteFamily()) && path.IsLLGRStale() {
		// we send unnecessary withdrawn even if we didn't
		// sent the route.
		path = path.Clone(true)
	}

	// remove local-pref attribute
	// we should do this after applying export policy since policy may
	// set local-preference
	if path != nil && !peer.isIBGPPeer() && !peer.isRouteServerClient() {
		path.RemoveLocalPref()
	}
	log.WithFields(log.Fields{
		"Topic": "Path",
		"Path":  path,
		"Peer":  peer.ID(),
	}).Debugf("Peer.filterpath(): exit after removing local-pref")
	return path
}

func (peer *Peer) filterPathFromSourcePeer(path, old *table.Path) *table.Path {
	if peer.ID() != path.GetSource().Address.String() {
		return path
	}

	// Note: Multiple paths having the same prefix could exist the withdrawals
	// list in the case of Route Server setup with import policies modifying
	// paths. In such case, gobgp sends duplicated update messages; withdraw
	// messages for the same prefix.
	if !peer.isRouteServerClient() {
		if peer.isRouteReflectorClient() && path.GetRouteFamily() == bgp.RF_RTC_UC {
			// When the peer is a Route Reflector client and the given path
			// contains the Route Tartget Membership NLRI, the path should not
			// be withdrawn in order to signal the client to distribute routes
			// with the specific RT to Route Reflector.
			return path
		} else if !path.IsWithdraw && old != nil && old.GetSource().Address.String() != peer.ID() {
			// Say, peer A and B advertized same prefix P, and best path
			// calculation chose a path from B as best. When B withdraws prefix
			// P, best path calculation chooses the path from A as best. For
			// peers other than A, this path should be advertised (as implicit
			// withdrawal). However for A, we should advertise the withdrawal
			// path. Thing is same when peer A and we advertized prefix P (as
			// local route), then, we withdraws the prefix.
			return old.Clone(true)
		}
	}
	log.WithFields(log.Fields{
		"Topic": "Peer",
		"Key":   peer.ID(),
		"Data":  path,
	}).Debug("From me, ignore.")
	return nil
}

func (peer *Peer) getBestFromLocal(rfList []bgp.RouteFamily) ([]*table.Path, []*table.Path) {
	pathList := []*table.Path{}
	filtered := []*table.Path{}
	for _, family := range peer.toGlobalFamilies(rfList) {
		pl := func() []*table.Path {
			if peer.isAddPathSendEnabled(family) {
				return peer.localRib.GetPathList(peer.TableID(), []bgp.RouteFamily{family})
			}
			return peer.localRib.GetBestPathList(peer.TableID(), []bgp.RouteFamily{family})
		}()
		for _, path := range pl {
			if p := peer.filterpath(path, nil); p != nil {
				pathList = append(pathList, p)
			} else {
				filtered = append(filtered, path)
			}
		}
	}
	if peer.isGracefulRestartEnabled() {
		for _, family := range rfList {
			pathList = append(pathList, table.NewEOR(family))
		}
	}
	return pathList, filtered
}

func (peer *Peer) processOutgoingPaths(paths, olds []*table.Path) []*table.Path {
	if peer.fsm.state != bgp.BGP_FSM_ESTABLISHED {
		return nil
	}
	if peer.fsm.pConf.GracefulRestart.State.LocalRestarting {
		log.WithFields(log.Fields{
			"Topic": "Peer",
			"Key":   peer.fsm.pConf.State.NeighborAddress,
		}).Debug("now syncing, suppress sending updates")
		return nil
	}

	outgoing := make([]*table.Path, 0, len(paths))

	for idx, path := range paths {
		var old *table.Path
		if olds != nil {
			old = olds[idx]
		}
		if p := peer.filterpath(path, old); p != nil {
			outgoing = append(outgoing, p)
		}
	}
	return outgoing
}

func (peer *Peer) handleRouteRefresh(e *FsmMsg) []*table.Path {
	m := e.MsgData.(*bgp.BGPMessage)
	rr := m.Body.(*bgp.BGPRouteRefresh)
	rf := bgp.AfiSafiToRouteFamily(rr.AFI, rr.SAFI)
	if _, ok := peer.fsm.rfMap[rf]; !ok {
		log.WithFields(log.Fields{
			"Topic": "Peer",
			"Key":   peer.ID(),
			"Data":  rf,
		}).Warn("Route family isn't supported")
		return nil
	}
	if _, ok := peer.fsm.capMap[bgp.BGP_CAP_ROUTE_REFRESH]; !ok {
		log.WithFields(log.Fields{
			"Topic": "Peer",
			"Key":   peer.ID(),
		}).Warn("ROUTE_REFRESH received but the capability wasn't advertised")
		return nil
	}
	rfList := []bgp.RouteFamily{rf}
	accepted, filtered := peer.getBestFromLocal(rfList)
	for _, path := range filtered {
		path.IsWithdraw = true
		accepted = append(accepted, path)
	}
	return accepted
}

func (peer *Peer) doPrefixLimit(k bgp.RouteFamily, c *config.PrefixLimitConfig) *bgp.BGPMessage {
	if maxPrefixes := int(c.MaxPrefixes); maxPrefixes > 0 {
		count := peer.adjRibIn.Count([]bgp.RouteFamily{k})
		pct := int(c.ShutdownThresholdPct)
		if pct > 0 && !peer.prefixLimitWarned[k] && count > (maxPrefixes*pct/100) {
			peer.prefixLimitWarned[k] = true
			log.WithFields(log.Fields{
				"Topic":         "Peer",
				"Key":           peer.ID(),
				"AddressFamily": k.String(),
			}).Warnf("prefix limit %d%% reached", pct)
		}
		if count > maxPrefixes {
			log.WithFields(log.Fields{
				"Topic":         "Peer",
				"Key":           peer.ID(),
				"AddressFamily": k.String(),
			}).Warnf("prefix limit reached")
			return bgp.NewBGPNotificationMessage(bgp.BGP_ERROR_CEASE, bgp.BGP_ERROR_SUB_MAXIMUM_NUMBER_OF_PREFIXES_REACHED, nil)
		}
	}
	return nil

}

func (peer *Peer) updatePrefixLimitConfig(c []config.AfiSafi) error {
	x := peer.fsm.pConf.AfiSafis
	y := c
	if len(x) != len(y) {
		return fmt.Errorf("changing supported afi-safi is not allowed")
	}
	m := make(map[bgp.RouteFamily]config.PrefixLimitConfig)
	for _, e := range x {
		m[e.State.Family] = e.PrefixLimit.Config
	}
	for _, e := range y {
		if p, ok := m[e.State.Family]; !ok {
			return fmt.Errorf("changing supported afi-safi is not allowed")
		} else if !p.Equal(&e.PrefixLimit.Config) {
			log.WithFields(log.Fields{
				"Topic":                   "Peer",
				"Key":                     peer.ID(),
				"AddressFamily":           e.Config.AfiSafiName,
				"OldMaxPrefixes":          p.MaxPrefixes,
				"NewMaxPrefixes":          e.PrefixLimit.Config.MaxPrefixes,
				"OldShutdownThresholdPct": p.ShutdownThresholdPct,
				"NewShutdownThresholdPct": e.PrefixLimit.Config.ShutdownThresholdPct,
			}).Warnf("update prefix limit configuration")
			peer.prefixLimitWarned[e.State.Family] = false
			if msg := peer.doPrefixLimit(e.State.Family, &e.PrefixLimit.Config); msg != nil {
				sendFsmOutgoingMsg(peer, nil, msg, true)
			}
		}
	}
	peer.fsm.pConf.AfiSafis = c
	return nil
}

func (peer *Peer) handleUpdate(e *FsmMsg) ([]*table.Path, []bgp.RouteFamily, *bgp.BGPMessage) {
	m := e.MsgData.(*bgp.BGPMessage)
	update := m.Body.(*bgp.BGPUpdate)
	log.WithFields(log.Fields{
		"Topic":       "Peer",
		"Key":         peer.fsm.pConf.State.NeighborAddress,
		"nlri":        update.NLRI,
		"withdrawals": update.WithdrawnRoutes,
		"attributes":  update.PathAttributes,
	}).Debug("received update")
	peer.fsm.pConf.Timers.State.UpdateRecvTime = time.Now().Unix()
	if len(e.PathList) > 0 {
		peer.adjRibIn.Update(e.PathList)
		for _, af := range peer.fsm.pConf.AfiSafis {
			if msg := peer.doPrefixLimit(af.State.Family, &af.PrefixLimit.Config); msg != nil {
				return nil, nil, msg
			}
		}
		paths := make([]*table.Path, 0, len(e.PathList))
		eor := []bgp.RouteFamily{}
		for _, path := range e.PathList {
			if path.IsEOR() {
				family := path.GetRouteFamily()
				log.WithFields(log.Fields{
					"Topic":         "Peer",
					"Key":           peer.ID(),
					"AddressFamily": family,
				}).Debug("EOR received")
				eor = append(eor, family)
				continue
			}
			if path.Filtered(peer.ID()) != table.POLICY_DIRECTION_IN {
				paths = append(paths, path)
			} else {
				paths = append(paths, path.Clone(true))
			}
		}
		return paths, eor, nil
	}
	return nil, nil, nil
}

func (peer *Peer) startFSMHandler(incoming *channels.InfiniteChannel, stateCh chan *FsmMsg) {
	peer.fsm.h = NewFSMHandler(peer.fsm, incoming, stateCh, peer.outgoing)
}

func (peer *Peer) StaleAll(rfList []bgp.RouteFamily) {
	peer.adjRibIn.StaleAll(rfList)
}

func (peer *Peer) PassConn(conn *net.TCPConn) {
	select {
	case peer.fsm.connCh <- conn:
	default:
		conn.Close()
		log.WithFields(log.Fields{
			"Topic": "Peer",
			"Key":   peer.ID(),
		}).Warn("accepted conn is closed to avoid be blocked")
	}
}

func (peer *Peer) ToConfig(getAdvertised bool) *config.Neighbor {
	// create copy which can be access to without mutex
	conf := *peer.fsm.pConf

	conf.AfiSafis = make([]config.AfiSafi, len(peer.fsm.pConf.AfiSafis))
	for i, af := range peer.fsm.pConf.AfiSafis {
		conf.AfiSafis[i] = af
		conf.AfiSafis[i].AddPaths.State.Receive = peer.isAddPathReceiveEnabled(af.State.Family)
		if peer.isAddPathSendEnabled(af.State.Family) {
			conf.AfiSafis[i].AddPaths.State.SendMax = af.AddPaths.State.SendMax
		} else {
			conf.AfiSafis[i].AddPaths.State.SendMax = 0
		}
	}

	remoteCap := make([]bgp.ParameterCapabilityInterface, 0, len(peer.fsm.capMap))
	for _, caps := range peer.fsm.capMap {
		for _, m := range caps {
			// need to copy all values here
			buf, _ := m.Serialize()
			c, _ := bgp.DecodeCapability(buf)
			remoteCap = append(remoteCap, c)
		}
	}
	conf.State.RemoteCapabilityList = remoteCap
	conf.State.LocalCapabilityList = capabilitiesFromConfig(peer.fsm.pConf)

	conf.State.SessionState = config.IntToSessionStateMap[int(peer.fsm.state)]
	conf.State.AdminState = config.IntToAdminStateMap[int(peer.fsm.adminState)]

	if peer.fsm.state == bgp.BGP_FSM_ESTABLISHED {
		rfList := peer.configuredRFlist()
		if getAdvertised {
			pathList, filtered := peer.getBestFromLocal(rfList)
			conf.State.AdjTable.Advertised = uint32(len(pathList))
			conf.State.AdjTable.Filtered = uint32(len(filtered))
		} else {
			conf.State.AdjTable.Advertised = 0
		}
		conf.State.AdjTable.Received = uint32(peer.adjRibIn.Count(rfList))
		conf.State.AdjTable.Accepted = uint32(peer.adjRibIn.Accepted(rfList))

		conf.Transport.State.LocalAddress, conf.Transport.State.LocalPort = peer.fsm.LocalHostPort()
		_, conf.Transport.State.RemotePort = peer.fsm.RemoteHostPort()
		buf, _ := peer.fsm.recvOpen.Serialize()
		// need to copy all values here
		conf.State.ReceivedOpenMessage, _ = bgp.ParseBGPMessage(buf)
		conf.State.RemoteRouterId = peer.fsm.peerInfo.ID.To4().String()
	}
	return &conf
}

func (peer *Peer) DropAll(rfList []bgp.RouteFamily) {
	peer.adjRibIn.Drop(rfList)
}

func (peer *Peer) stopFSM() error {
	failed := false
	addr := peer.fsm.pConf.State.NeighborAddress
	t1 := time.AfterFunc(time.Minute*5, func() {
		log.WithFields(log.Fields{
			"Topic": "Peer",
		}).Warnf("Failed to free the fsm.h.t for %s", addr)
		failed = true
	})
	peer.fsm.h.t.Kill(nil)
	peer.fsm.h.t.Wait()
	t1.Stop()
	if !failed {
		log.WithFields(log.Fields{
			"Topic": "Peer",
			"Key":   addr,
		}).Debug("freed fsm.h.t")
		cleanInfiniteChannel(peer.outgoing)
	}
	failed = false
	t2 := time.AfterFunc(time.Minute*5, func() {
		log.WithFields(log.Fields{
			"Topic": "Peer",
		}).Warnf("Failed to free the fsm.t for %s", addr)
		failed = true
	})
	peer.fsm.t.Kill(nil)
	peer.fsm.t.Wait()
	t2.Stop()
	if !failed {
		log.WithFields(log.Fields{
			"Topic": "Peer",
			"Key":   addr,
		}).Debug("freed fsm.t")
		return nil
	}
	return fmt.Errorf("Failed to free FSM for %s", addr)
}<|MERGE_RESOLUTION|>--- conflicted
+++ resolved
@@ -401,16 +401,12 @@
 		Info: peer.fsm.peerInfo,
 	}
 	path = peer.policy.ApplyPolicy(peer.TableID(), table.POLICY_DIRECTION_EXPORT, path, options)
-<<<<<<< HEAD
 	log.WithFields(log.Fields{
 		"Topic": "Path",
 		"Path":  path,
 		"Peer":  peer.ID(),
 	}).Debug("Peer.filterpath(): after calling ApplyPolicy()")
 	// When 'path' is filetered (path == nil), check 'old' has been sent to this peer.
-=======
-	// When 'path' is filtered (path == nil), check 'old' has been sent to this peer.
->>>>>>> 576c8401
 	// If it has, send withdrawal to the peer.
 	if path == nil && old != nil {
 		o := peer.policy.ApplyPolicy(peer.TableID(), table.POLICY_DIRECTION_EXPORT, old, options)
