--- conflicted
+++ resolved
@@ -974,16 +974,6 @@
 }
 
 func modNeighbor(cmdType string, args []string) error {
-<<<<<<< HEAD
-	usage := fmt.Sprintf("usage: gobgp neighbor %s [ <neighbor-address> | interface <neighbor-interface> ]", cmdType)
-	if cmdType == CMD_ADD {
-		usage += " as <VALUE>"
-	} else if cmdType == CMD_UPDATE {
-		usage += " [ as <VALUE> ]"
-	}
-	if cmdType == CMD_ADD || cmdType == CMD_UPDATE {
-		usage += " [ family <address-families-list> | vrf <vrf-name> | route-reflector-client [<cluster-id>] | route-server-client | allow-own-as <num> | remove-private-as (all|replace) | replace-peer-as ]"
-=======
 	params := map[string]int{"interface": PARAM_SINGLE}
 	usage := fmt.Sprintf("usage: gobgp neighbor %s [ <neighbor-address> | interface <neighbor-interface> ]", cmdType)
 	if cmdType == CMD_ADD {
@@ -996,24 +986,11 @@
 		params["remove-private-as"] = PARAM_SINGLE
 		params["replace-peer-as"] = PARAM_FLAG
 		usage += " as <VALUE> [ family <address-families-list> | vrf <vrf-name> | route-reflector-client [<cluster-id>] | route-server-client | allow-own-as <num> | remove-private-as (all|replace) | replace-peer-as ]"
->>>>>>> 576c8401
 	}
 	errorWithUsage := fmt.Errorf(usage)
-
-<<<<<<< HEAD
-	m := extractReserved(args, []string{"interface", "as", "family", "vrf", "route-reflector-client", "route-server-client", "allow-own-as", "remove-private-as", "replace-peer-as"})
-	if cmdType == CMD_ADD {
-		if len(m[""]) > 0 && len(m["as"]) != 1 {
-			return errorWithUsage
-		}
-	}
-	if (len(m[""]) != 1 && len(m["interface"]) != 1) || len(m["as"]) > 1 || len(m["family"]) > 1 || len(m["vrf"]) > 1 || len(m["route-reflector-client"]) > 1 || len(m["allow-own-as"]) > 1 || len(m["remove-private-as"]) > 1 {
-		return errorWithUsage
-=======
 	m, err := extractReserved(args, params)
 	if err != nil || (len(m[""]) != 1 && len(m["interface"]) != 1) {
 		return fmt.Errorf("%s", usage)
->>>>>>> 576c8401
 	}
 
 	unnumbered := len(m["interface"]) > 0
